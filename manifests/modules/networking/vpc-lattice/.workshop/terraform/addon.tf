module "eks_blueprints_addons" {
<<<<<<< HEAD
  source  = "aws-ia/eks-blueprints-addons/aws"
  version = "~> 1.0"
=======
  source = "aws-ia/eks-blueprints-addons/aws"
  version = "1.9.2"
>>>>>>> 47b42fdc

  enable_aws_load_balancer_controller = true
  aws_load_balancer_controller = {
    wait = true
  }

  cluster_name      = local.addon_context.eks_cluster_id
  cluster_endpoint  = local.addon_context.aws_eks_cluster_endpoint
  cluster_version   = local.eks_cluster_version
  oidc_provider_arn = local.addon_context.eks_oidc_provider_arn
}

module "iam_assumable_role_lattice" {
  source                        = "terraform-aws-modules/iam/aws//modules/iam-assumable-role-with-oidc"
  version                       = "~> v5.5.5"
  create_role                   = true
  role_name                     = "${local.addon_context.eks_cluster_id}-lattice"
  provider_url                  = local.addon_context.eks_oidc_issuer_url
  role_policy_arns              = [aws_iam_policy.lattice.arn]
  oidc_fully_qualified_subjects = ["system:serviceaccount:gateway-api-controller:gateway-api-controller"]

  tags = local.tags
}

resource "aws_iam_policy" "lattice" {
  name        = "${local.addon_context.eks_cluster_id}-lattice"
  path        = "/"
  description = "Policy for Lattice controller"

  policy = <<EOF
{
    "Version": "2012-10-17",
    "Statement": [
        {
            "Effect": "Allow",
            "Action": [
                "vpc-lattice:*",
                "iam:CreateServiceLinkedRole",
                "ec2:DescribeVpcs",
                "ec2:DescribeSubnets",
                "ec2:DescribeTags"
            ],
            "Resource": "*"
        }
    ]
}
EOF
  tags   = local.tags
}

output "environment" {
  value = <<EOF
export LATTICE_IAM_ROLE="${module.iam_assumable_role_lattice.iam_role_arn}"
EOF
}<|MERGE_RESOLUTION|>--- conflicted
+++ resolved
@@ -1,11 +1,6 @@
 module "eks_blueprints_addons" {
-<<<<<<< HEAD
-  source  = "aws-ia/eks-blueprints-addons/aws"
-  version = "~> 1.0"
-=======
   source = "aws-ia/eks-blueprints-addons/aws"
   version = "1.9.2"
->>>>>>> 47b42fdc
 
   enable_aws_load_balancer_controller = true
   aws_load_balancer_controller = {
