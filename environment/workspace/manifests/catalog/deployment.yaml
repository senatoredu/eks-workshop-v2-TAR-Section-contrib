--- conflicted
+++ resolved
@@ -50,11 +50,7 @@
             readOnlyRootFilesystem: true
             runAsNonRoot: true
             runAsUser: 1000
-<<<<<<< HEAD
-          image: "public.ecr.aws/aws-containers/retail-store-sample-catalog:0.3.0"
-=======
           image: "public.ecr.aws/aws-containers/retail-store-sample-catalog:0.4.0"
->>>>>>> 69a1d1ce
           imagePullPolicy: IfNotPresent
           ports:
             - name: http
