apiVersion: apps/v1
kind: Deployment
metadata:
  name: ui
  labels:
    app.kubernetes.io/created-by: eks-workshop
    app.kubernetes.io/type: app
spec:
  replicas: 1
  selector:
    matchLabels:
      app.kubernetes.io/name: ui
      app.kubernetes.io/instance: ui
      app.kubernetes.io/component: service
  template:
    metadata:
      annotations:
        prometheus.io/path: /actuator/prometheus
        prometheus.io/port: "8080"
        prometheus.io/scrape: "true"
      labels:
        app.kubernetes.io/name: ui
        app.kubernetes.io/instance: ui
        app.kubernetes.io/component: service
        app.kubernetes.io/created-by: eks-workshop
    spec:
      serviceAccountName: ui
      securityContext:
        fsGroup: 1000
      containers:
        - name: ui
          env:
            - name: JAVA_OPTS
              value: -XX:MaxRAMPercentage=75.0 -Djava.security.egd=file:/dev/urandom
          envFrom:
            - configMapRef:
                name: ui
          securityContext:
            capabilities:
              add:
              - NET_BIND_SERVICE
              drop:
              - ALL
            readOnlyRootFilesystem: true
            runAsNonRoot: true
            runAsUser: 1000
<<<<<<< HEAD
          image: "public.ecr.aws/aws-containers/retail-store-sample-ui:0.3.0"
=======
          image: "public.ecr.aws/aws-containers/retail-store-sample-ui:0.4.0"
>>>>>>> 69a1d1ce
          imagePullPolicy: IfNotPresent
          ports:
            - name: http
              containerPort: 8080
              protocol: TCP
          livenessProbe:
            httpGet:
              path: /actuator/health/liveness
              port: 8080
            initialDelaySeconds: 45
            periodSeconds: 20
          resources:
            limits:
              memory: 1.5Gi
            requests:
              cpu: 250m
              memory: 1.5Gi
          volumeMounts:
            - mountPath: /tmp
              name: tmp-volume
      volumes:
        - name: tmp-volume
          emptyDir:
            medium: Memory<|MERGE_RESOLUTION|>--- conflicted
+++ resolved
@@ -44,11 +44,7 @@
             readOnlyRootFilesystem: true
             runAsNonRoot: true
             runAsUser: 1000
-<<<<<<< HEAD
-          image: "public.ecr.aws/aws-containers/retail-store-sample-ui:0.3.0"
-=======
           image: "public.ecr.aws/aws-containers/retail-store-sample-ui:0.4.0"
->>>>>>> 69a1d1ce
           imagePullPolicy: IfNotPresent
           ports:
             - name: http
