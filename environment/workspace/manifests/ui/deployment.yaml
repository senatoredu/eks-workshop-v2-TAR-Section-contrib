apiVersion: apps/v1
kind: Deployment
metadata:
  name: ui
  labels:
    app.kubernetes.io/created-by: eks-workshop
    app.kubernetes.io/type: app
spec:
  replicas: 1
  selector:
    matchLabels:
      app.kubernetes.io/name: ui
      app.kubernetes.io/instance: ui
      app.kubernetes.io/component: service
  template:
    metadata:
      annotations:
        prometheus.io/path: /actuator/prometheus
        prometheus.io/port: "8080"
        prometheus.io/scrape: "true"
      labels:
        app.kubernetes.io/name: ui
        app.kubernetes.io/instance: ui
        app.kubernetes.io/component: service
        app.kubernetes.io/created-by: eks-workshop
    spec:
      serviceAccountName: ui
      securityContext:
        fsGroup: 1000
      containers:
        - name: ui
          env:
            - name: JAVA_OPTS
              value: -XX:MaxRAMPercentage=75.0 -Djava.security.egd=file:/dev/urandom
          envFrom:
            - configMapRef:
                name: ui
          securityContext:
            capabilities:
              add:
              - NET_BIND_SERVICE
              drop:
              - ALL
            readOnlyRootFilesystem: true
            runAsNonRoot: true
            runAsUser: 1000
          image: "watchn/watchn-ui:build.1615751790"
          imagePullPolicy: IfNotPresent
          ports:
            - name: http
              containerPort: 8080
              protocol: TCP
          livenessProbe:
            httpGet:
              path: /actuator/health/liveness
              port: 8080
            initialDelaySeconds: 45
            periodSeconds: 20
          resources:
            limits:
              memory: 1.5Gi
            requests:
<<<<<<< HEAD
              cpu: 250m
              memory: 512Mi
=======
              memory: 1.5Gi
>>>>>>> d6a5efc1
          volumeMounts:
            - mountPath: /tmp
              name: tmp-volume
      volumes:
        - name: tmp-volume
          emptyDir:
            medium: Memory<|MERGE_RESOLUTION|>--- conflicted
+++ resolved
@@ -60,12 +60,8 @@
             limits:
               memory: 1.5Gi
             requests:
-<<<<<<< HEAD
               cpu: 250m
-              memory: 512Mi
-=======
               memory: 1.5Gi
->>>>>>> d6a5efc1
           volumeMounts:
             - mountPath: /tmp
               name: tmp-volume
