---
title: "Bind Application to AWS Resources"
sidebar_position: 4
---

<<<<<<< HEAD
=======
## Deploy the application for production

The application will use the same manifest files as in development, then we'll override secrets and configmaps values that will contain the binding information that connects to AWS Services.

```bash
$ kubectl apply -k /workspace/modules/ack/manifests/
...
namespace/catalog-prod created
...
service/catalog created
...
deployment.apps/catalog created
...
```

>>>>>>> c2ef7476

## Connect to Database Instance
The `DBInstance` status contains the information for connecting to the RDS database instance. The host information can be found in `status.endpoint.address` and the port information can be found in `status.endpoint.port`. The master user name can be found in `spec.masterUsername`.

The database password is in the Secret that is referenced in the DBInstance spec (`spec.masterPassword.name`).

You can extract this information and make it available to your Pods using a [FieldExport](https://aws-controllers-k8s.github.io/community/docs/user-docs/field-export) resource.


FieldExport manifest
```file
ack/rds/fieldexports/rds-fieldexports.yaml
```

Create FieldExport, this will insert the RDS connection values into the secret **catalog-db** in the namespace **catalog-prod**
```bash
$ export CATALOG_PASSWORD=$(kubectl get secrets -n default rds-eks-workshop -o go-template='{{.data.password|base64decode}}')
$ kubectl create ns catalog-prod || true
$ kubectl apply -k /workspace/modules/ack/rds/fieldexports
secret/catalog-db configured
fieldexport.services.k8s.aws/catalog-db-endpoint created
fieldexport.services.k8s.aws/catalog-db-user created
```

It takes some time to provision the AWS managed services, for RDS approximately 10 minutes. The ACK controller will report the status of the reconciliation in the status field of the Kubernetes custom resources.  
You can open the AWS console and see the services being created.

To verify that the provision is done, you can check that the condition “ACK.ResourceSynced” is true using the Kubernetes CLI.

Run the following commands and they will exit once the condition is met.
```bash timeout=1080
$ kubectl wait dbinstances.rds.services.k8s.aws rds-eks-workshop --for=condition=ACK.ResourceSynced --timeout=15m
dbinstances.rds.services.k8s.aws/rds-eks-workshop condition met
```

Verify that the configmap **catalog** has the correct information
```bash
$ if [[ "$(aws rds describe-db-instances --query "DBInstances[?DBInstanceIdentifier == 'rds-eks-workshop'].Endpoint.Address" --output text)" ==  "$(kubectl get secret catalog-db -o go-template='{{.data.endpoint|base64decode}}' -n catalog-prod)" ]]; then echo "Secret catalog configured correctly"; else echo "Error: Secret catalog misconfigured"; false; fi
Secret catalog configured correctly
```

## Deploy the Application

The application will use the same manifest files as in development, then we will override secrets and configmaps values that will contain the binding information that connects to AWS Services.

```bash
$ kubectl apply -k /workspace/modules/ack/manifests/
...
namespace/catalog-prod created
...
service/catalog created
...
deployment.apps/catalog created
...
```

## Access the Application

Verify that all pods are running in production

```bash
$ kubectl get pods -A | grep '\-prod'
assets-prod                    assets-7bd57dbfcc-cdp9j                         1/1     Running   0              1m
carts-prod                     carts-789498bdbd-wmb2q                          1/1     Running   0              1m
catalog-prod                   catalog-5c4b747759-7fphz                        1/1     Running   0              1m
checkout-prod                  checkout-66b6dcbc45-k9qjr                       1/1     Running   0              1m
orders-prod                    orders-59b94995cf-97pwz                         1/1     Running   0              1m
ui-prod                        ui-795bd46545-49jrh                             1/1     Running   0              1m
```

Get the hostname of the network load balancer for the UI and open it in the browser

```bash
$ kubectl get svc -n ui-prod ui-nlb
NAME     TYPE           CLUSTER-IP      EXTERNAL-IP                                           PORT(S)        AGE
ui-nlb   LoadBalancer   x.x.x.x         k8s-uiprod-uinlb-<uuid>.elb.<region>.amazonaws.com    80:32028/TCP   111m
```<|MERGE_RESOLUTION|>--- conflicted
+++ resolved
@@ -3,24 +3,6 @@
 sidebar_position: 4
 ---
 
-<<<<<<< HEAD
-=======
-## Deploy the application for production
-
-The application will use the same manifest files as in development, then we'll override secrets and configmaps values that will contain the binding information that connects to AWS Services.
-
-```bash
-$ kubectl apply -k /workspace/modules/ack/manifests/
-...
-namespace/catalog-prod created
-...
-service/catalog created
-...
-deployment.apps/catalog created
-...
-```
-
->>>>>>> c2ef7476
 
 ## Connect to Database Instance
 The `DBInstance` status contains the information for connecting to the RDS database instance. The host information can be found in `status.endpoint.address` and the port information can be found in `status.endpoint.port`. The master user name can be found in `spec.masterUsername`.
@@ -64,7 +46,7 @@
 
 ## Deploy the Application
 
-The application will use the same manifest files as in development, then we will override secrets and configmaps values that will contain the binding information that connects to AWS Services.
+The application will use the same manifest files as in development, then we'll override secrets and configmaps values that will contain the binding information that connects to AWS Services.
 
 ```bash
 $ kubectl apply -k /workspace/modules/ack/manifests/
