---
title: Cloud9 Access
---

If after running the Terraform script you do not see the Cloud9 instance named **eks-workshop** do the following:

Change the Environments dropdown to show **All account environments**.
![Change the Environments dropdown to show **All account environments**](./assets/cloud9-environments.png)
Under **Cloud9 IDE** Click **Open**.

If the Open link does not work, you will need to grant your user access to the Cloud9 instance.

From the AWS CLI modify the following code to give your user access to the Cloud9 instance:

<<<<<<< HEAD
```bash
=======
```shell
>>>>>>> 69a1d1ce
aws cloud9 create-environment-membership --environment-id environment_id_from_arn  --user-arn arn:aws:sts::1234567890:assumed-role/Admin/somerole --permissions read-write
```

Two replacements will need to be made:

<<<<<<< HEAD
`arn:aws:sts::1234567890:assumed-role/Admin/somerole`

The above arn should be replaced with the arn of the user or role that needs access to the Cloud9 instance.

`environment_id_from_arn`
=======
```text
arn:aws:sts::1234567890:assumed-role/Admin/somerole
```

The above arn should be replaced with the arn of the user or role that needs access to the Cloud9 instance.

```text
environment_id_from_arn
```
>>>>>>> 69a1d1ce

The environment_id_from_arn should be replaced with the environment-id from the arn of the instance you want to manage. The arn can be found by clicking on the instance name.  Everything after the last colon in the arn is the environment-id.

![cloud9-arn](./assets/cloud9-arn.png)

After entering the code with the replaced text in the CLI you should now be able to access the Cloud9 Instance.

<<<<<<< HEAD
```bash
=======
```shell
>>>>>>> 69a1d1ce
$ aws cloud9 create-environment-membership --environment-id environment_id_from_arn  --user-arn arn:aws:sts::1234567890:assumed-role/Admin/somerole --permissions read-write
{
    "membership": {
        "permissions": "read-write",
        "userId": "XXXXXXXXXXXXXXXXXXX:someone",
        "userArn": "arn:aws:sts::111111111111:assumed-role/Admin/someone",
        "environmentId": "environment_id_from_arn",
        "lastAccess": "2023-04-07T09:27:56-04:00"
    
}
```

[Click here](/introduction/ide.md) to return to "Accessing the IDE".<|MERGE_RESOLUTION|>--- conflicted
+++ resolved
@@ -12,23 +12,12 @@
 
 From the AWS CLI modify the following code to give your user access to the Cloud9 instance:
 
-<<<<<<< HEAD
-```bash
-=======
 ```shell
->>>>>>> 69a1d1ce
 aws cloud9 create-environment-membership --environment-id environment_id_from_arn  --user-arn arn:aws:sts::1234567890:assumed-role/Admin/somerole --permissions read-write
 ```
 
 Two replacements will need to be made:
 
-<<<<<<< HEAD
-`arn:aws:sts::1234567890:assumed-role/Admin/somerole`
-
-The above arn should be replaced with the arn of the user or role that needs access to the Cloud9 instance.
-
-`environment_id_from_arn`
-=======
 ```text
 arn:aws:sts::1234567890:assumed-role/Admin/somerole
 ```
@@ -38,7 +27,6 @@
 ```text
 environment_id_from_arn
 ```
->>>>>>> 69a1d1ce
 
 The environment_id_from_arn should be replaced with the environment-id from the arn of the instance you want to manage. The arn can be found by clicking on the instance name.  Everything after the last colon in the arn is the environment-id.
 
@@ -46,11 +34,7 @@
 
 After entering the code with the replaced text in the CLI you should now be able to access the Cloud9 Instance.
 
-<<<<<<< HEAD
-```bash
-=======
 ```shell
->>>>>>> 69a1d1ce
 $ aws cloud9 create-environment-membership --environment-id environment_id_from_arn  --user-arn arn:aws:sts::1234567890:assumed-role/Admin/somerole --permissions read-write
 {
     "membership": {
