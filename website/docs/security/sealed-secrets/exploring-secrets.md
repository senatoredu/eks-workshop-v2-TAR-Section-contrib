---
title: "Exploring Secrets"
sidebar_position: 40
---

Kubernetes secrets can be exposed to the Pods in different ways such as via environment variables and volumes.

### Exposing Secrets as Environment Variables

You may expose the keys, namely, username and password, in the database-credentials Secret to a Pod as environment variables using a Pod manifest as shown (below):

```yaml
apiVersion: v1
kind: Pod
metadata:
  name: someName
  namespace: someNamespace
spec:
  containers:
  - name: someContainer
    image: someImage
    env:
    - name: DATABASE_USER
      valueFrom:
        secretKeyRef:
          name: database-credentials
          key: username
    - name: DATABASE_PASSWORD
      valueFrom:
        secretKeyRef:
          name: database-credentials
          key: password
```

### Exposing Secrets as Volumes

Secrets can also be mounted as data volumes on to a Pod and you can control the paths within the volume where the Secret keys are projected using a Pod manifest as shown (below):

```yaml
apiVersion: v1
kind: Pod
metadata:
  name: someName
  namespace: someNamespace
spec:
  containers:
  - name: someContainer
    image: someImage
    volumeMounts:
    - name: secret-volume
      mountPath: "/etc/data"
      readOnly: true
  volumes:
  - name: secret-volume
    secret:
      secretName: database-credentials
      items:
      - key: username
        path: DATABASE_USER 
      - key: password
        path: DATABASE_PASSWORD

```

With the above Pod specification, the following will occur:

* value for the username key in the database-credentials Secret is stored in the file `/etc/data/DATABASE_USER` within the Pod
* value for the password key is stored in the file `/etc/data/DATABASE_PASSWORD`

### Exploring the catalog Pod

The `catalog` deployment in the `catalog` Namespace accesses the following database values from the catalog-db secret via environment variables:

* `DB_USER`
* `DB_PASSWORD`

```bash
$ kubectl -n catalog get deployment catalog -o yaml | yq '.spec.template.spec.containers[] | .env'

- name: DB_USER
  valueFrom:
    secretKeyRef:
      key: username
      name: catalog-db
- name: DB_PASSWORD
  valueFrom:
    secretKeyRef:
      key: password
      name: catalog-db
- name: DB_NAME
  valueFrom:
    configMapKeyRef:
      key: name
      name: catalog
- name: DB_READ_ENDPOINT
  valueFrom:
    secretKeyRef:
      key: endpoint
      name: catalog-db
- name: DB_ENDPOINT
  valueFrom:
    secretKeyRef:
      key: endpoint
      name: catalog-db
```

Upon exploring the `catalog-db` Secret we can see that it is only encoded with base64 which can be easily decoded as follows hence making it difficult for the secrets manifests to be part of the GitOps workflow.

```file
manifests/base-application/catalog/secrets.yaml
```

<<<<<<< HEAD
```bash                                                                                                                                                                                                     
=======
```bash                                                
>>>>>>> 98bf7ede
$ kubectl -n catalog get secrets catalog-db --template {{.data.username}} | base64 -d
catalog_user%                                                                                                                                                                                                   
$ kubectl -n catalog get secrets catalog-db --template {{.data.password}} | base64 -d
default_password% 
```<|MERGE_RESOLUTION|>--- conflicted
+++ resolved
@@ -110,11 +110,7 @@
 manifests/base-application/catalog/secrets.yaml
 ```
 
-<<<<<<< HEAD
-```bash                                                                                                                                                                                                     
-=======
-```bash                                                
->>>>>>> 98bf7ede
+```bash
 $ kubectl -n catalog get secrets catalog-db --template {{.data.username}} | base64 -d
 catalog_user%                                                                                                                                                                                                   
 $ kubectl -n catalog get secrets catalog-db --template {{.data.password}} | base64 -d
