---
title: "Cost visibility with Kubecost"
sidebar_position: 60
sidebar_custom_props: {"module": true}
---

:::tip Before you start
Prepare your environment for this section:

```bash timeout=300 wait=30
$ prepare-environment observability/kubecost
```

This will make the following changes to your lab environment:
- Install the AWS Load Balancer controller in the Amazon EKS cluster
- Install the EKS managed addon for the EBS CSI driver
- Install Kubecost in the Amazon EKS cluster

You can view the Terraform that applies these changes [here](https://github.com/VAR::MANIFESTS_OWNER/VAR::MANIFESTS_REPOSITORY/tree/VAR::MANIFESTS_REF/manifests/modules/observability/kubecost/.workshop/terraform).

<<<<<<< HEAD
:::info 
After completing this module checkout how to use Kubecost and [Amazon Managed Service for Prometheus](https://docs.aws.amazon.com/prometheus/latest/userguide/what-is-Amazon-Managed-Service-Prometheus.html) to extend cost visibility beyond a single EKS cluster with [Multi-Cluster Cost Monitoring](https://aws.amazon.com/blogs/containers/multi-cluster-cost-monitoring-using-kubecost-with-amazon-eks-and-amazon-managed-service-for-prometheus/). 

=======
>>>>>>> 9139b3ba
:::

Kubecost provides real-time cost visibility and insights for teams using Kubernetes, helping you continuously reduce your cloud costs.

While you can track Kubernetes control plane and EC2 costs using AWS Cost and Usage Reports, some may need deeper insight. Kubecost allows you to accurately track Kubernetes resources by namespace, cluster, pod, or organizational concepts (e.g., by team or application). This can also be helpful when running a multi tenant cluster environment and need to break down costs by tenant in your cluster. For example, Kubecost allows you to determine the resources used by a specific group of pods, customers have typically had to manually aggregate the compute resource usage for a particular period to calculate the cost. Containers are also often short-lived and scale at various levels, so the resource usage fluctuates over time, further adding complexity to this equation.

This is the exact challenge that Kubecost is dedicated to tackling. Founded in 2019, Kubecost launched to provide customers with visibility into spend and resource efficiency in Kubernetes environments, and today helps thousands of teams address this challenge. Kubecost is built on OpenCost, which was recently accepted as a Cloud Native Computing Foundation (CNCF) Sandbox project, and is actively supported by AWS.

In this chapter, we'll take a look at how to use Kubecost to measure the cost allocation of various components at namespace level, deployment level and pod level. We'll also see the resource efficiency to check whether the deployments are over provisioned or under provisioned, health of the system, etc.<|MERGE_RESOLUTION|>--- conflicted
+++ resolved
@@ -18,12 +18,6 @@
 
 You can view the Terraform that applies these changes [here](https://github.com/VAR::MANIFESTS_OWNER/VAR::MANIFESTS_REPOSITORY/tree/VAR::MANIFESTS_REF/manifests/modules/observability/kubecost/.workshop/terraform).
 
-<<<<<<< HEAD
-:::info 
-After completing this module checkout how to use Kubecost and [Amazon Managed Service for Prometheus](https://docs.aws.amazon.com/prometheus/latest/userguide/what-is-Amazon-Managed-Service-Prometheus.html) to extend cost visibility beyond a single EKS cluster with [Multi-Cluster Cost Monitoring](https://aws.amazon.com/blogs/containers/multi-cluster-cost-monitoring-using-kubecost-with-amazon-eks-and-amazon-managed-service-for-prometheus/). 
-
-=======
->>>>>>> 9139b3ba
 :::
 
 Kubecost provides real-time cost visibility and insights for teams using Kubernetes, helping you continuously reduce your cloud costs.
@@ -32,4 +26,9 @@
 
 This is the exact challenge that Kubecost is dedicated to tackling. Founded in 2019, Kubecost launched to provide customers with visibility into spend and resource efficiency in Kubernetes environments, and today helps thousands of teams address this challenge. Kubecost is built on OpenCost, which was recently accepted as a Cloud Native Computing Foundation (CNCF) Sandbox project, and is actively supported by AWS.
 
-In this chapter, we'll take a look at how to use Kubecost to measure the cost allocation of various components at namespace level, deployment level and pod level. We'll also see the resource efficiency to check whether the deployments are over provisioned or under provisioned, health of the system, etc.+In this chapter, we'll take a look at how to use Kubecost to measure the cost allocation of various components at namespace level, deployment level and pod level. We'll also see the resource efficiency to check whether the deployments are over provisioned or under provisioned, health of the system, etc.
+
+:::info 
+After completing this module checkout how to use Kubecost and [Amazon Managed Service for Prometheus](https://docs.aws.amazon.com/prometheus/latest/userguide/what-is-Amazon-Managed-Service-Prometheus.html) to extend cost visibility beyond a single EKS cluster with [Multi-Cluster Cost Monitoring](https://aws.amazon.com/blogs/containers/multi-cluster-cost-monitoring-using-kubecost-with-amazon-eks-and-amazon-managed-service-for-prometheus/). 
+
+:::