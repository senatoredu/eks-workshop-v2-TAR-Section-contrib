apiVersion: eksctl.io/v1alpha5
kind: ClusterConfig

availabilityZones:
- ${AWS_REGION}a
- ${AWS_REGION}b
- ${AWS_REGION}c

metadata:
  name: ${EKS_CLUSTER_NAME}
  region: ${AWS_REGION}
  version: '1.27'
  tags:
    karpenter.sh/discovery: ${EKS_CLUSTER_NAME}
    created-by: eks-workshop-v2
    env: ${EKS_CLUSTER_NAME}

iam:
  withOIDC: true

vpc:
  cidr: 10.42.0.0/16
  clusterEndpoints:
    privateAccess: true
    publicAccess: true

addons:
- name: vpc-cni
<<<<<<< HEAD
  version: 1.14.1
  configurationValues:  "{\"env\":{\"ENABLE_PREFIX_DELEGATION\":\"true\", \"ENABLE_POD_ENI\":\"true\", \"POD_SECURITY_GROUP_ENFORCING_MODE\":\"standard\"},\"enableNetworkPolicy\": \"true\"}"
=======
  version: '1.14.1'
  configurationValues: "{\"env\":{\"ENABLE_PREFIX_DELEGATION\":\"true\", \"ENABLE_POD_ENI\":\"true\", \"POD_SECURITY_GROUP_ENFORCING_MODE\":\"standard\"}}"
>>>>>>> 63481b29
  resolveConflicts: overwrite

managedNodeGroups:
- name: default
  desiredCapacity: 3
  minSize: 3
  maxSize: 6
  instanceType: m5.large
  privateNetworking: true
<<<<<<< HEAD
  releaseVersion: 1.27.4-20230825
=======
  releaseVersion: 1.27.3-20230816
  updateConfig:
    maxUnavailablePercentage: 50
>>>>>>> 63481b29
  labels:
    workshop-default: 'yes'<|MERGE_RESOLUTION|>--- conflicted
+++ resolved
@@ -26,13 +26,8 @@
 
 addons:
 - name: vpc-cni
-<<<<<<< HEAD
   version: 1.14.1
   configurationValues:  "{\"env\":{\"ENABLE_PREFIX_DELEGATION\":\"true\", \"ENABLE_POD_ENI\":\"true\", \"POD_SECURITY_GROUP_ENFORCING_MODE\":\"standard\"},\"enableNetworkPolicy\": \"true\"}"
-=======
-  version: '1.14.1'
-  configurationValues: "{\"env\":{\"ENABLE_PREFIX_DELEGATION\":\"true\", \"ENABLE_POD_ENI\":\"true\", \"POD_SECURITY_GROUP_ENFORCING_MODE\":\"standard\"}}"
->>>>>>> 63481b29
   resolveConflicts: overwrite
 
 managedNodeGroups:
@@ -42,12 +37,8 @@
   maxSize: 6
   instanceType: m5.large
   privateNetworking: true
-<<<<<<< HEAD
-  releaseVersion: 1.27.4-20230825
-=======
   releaseVersion: 1.27.3-20230816
   updateConfig:
     maxUnavailablePercentage: 50
->>>>>>> 63481b29
   labels:
     workshop-default: 'yes'