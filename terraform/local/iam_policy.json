{
  "Version": "2012-10-17",
  "Statement": [
    {
      "Effect": "Allow",
      "Action": [
        "eks:ListClusters"
      ],
      "Resource": "*"
    },
    {
      "Effect": "Allow",
      "Action": [
        "eks:DescribeCluster",
        "eks:ListNodegroups"
      ],
      "Resource": "${cluster_arn}"
    },
    {
      "Effect": "Allow",
      "Action": [
        "eks:UpdateNodegroupConfig",
        "eks:DescribeNodegroup"
      ],
      "Resource": "${nodegroup}/*"
    },
    {
      "Effect": "Allow",
      "Action": [
          "autoscaling:UpdateAutoScalingGroup"
      ],
      "Resource": "*",
      "Condition": {
          "StringEquals": { "autoscaling:ResourceTag/eks:cluster-name": "${cluster_name}" }
      }
    },
    {
      "Effect": "Allow",
      "Action": [
          "autoscaling:DescribeAutoScalingGroups"
      ],
      "Resource": "*"
    },
    {
      "Effect": "Allow",
      "Action": [
          "eks:DescribeFargateProfile"
      ],
      "Resource": "*"
    },
    {
      "Effect": "Allow",
      "Action": [
          "cloudformation:ListStacks",
          "cloudformation:DescribeStacks"
      ],
      "Resource": "*"
    },
    {
      "Effect": "Allow",
      "Action": [
          "ec2:DescribeInstances",
          "ec2:DescribeVolumes"
      ],
      "Resource": "*"
    },
    {
      "Effect": "Allow",
      "Action": [
        "elasticfilesystem:DescribeAccessPoints",
        "elasticfilesystem:DescribeFileSystems",
        "elasticfilesystem:DescribeMountTargets",
        "ec2:DescribeAvailabilityZones"
      ],
      "Resource": "*"
    },
    {
      "Effect": "Allow",
      "Action": [
        "elasticfilesystem:CreateAccessPoint"
      ],
      "Resource": "*",
      "Condition": {
        "StringLike": {
          "aws:RequestTag/efs.csi.aws.com/cluster": "true"
        }
      }
    },
    {
      "Effect": "Allow",
      "Action": "elasticfilesystem:DeleteAccessPoint",
      "Resource": "*",
      "Condition": {
        "StringEquals": {
          "aws:ResourceTag/efs.csi.aws.com/cluster": "true"
        }
      }
<<<<<<< HEAD
=======
    },
    {
      "Effect": "Allow",
      "Action": [
          "aps:QueryMetrics"
      ],
      "Resource": "*"
    },
    {
      "Effect": "Allow",
      "Action": [
          "elasticloadbalancing:DescribeLoadBalancers",
          "elasticloadbalancing:DescribeTargetGroups",
          "elasticloadbalancing:DescribeTargetHealth"
      ],
      "Resource": "*"
>>>>>>> aa34eb3e
    }
  ]
}<|MERGE_RESOLUTION|>--- conflicted
+++ resolved
@@ -59,7 +59,6 @@
     {
       "Effect": "Allow",
       "Action": [
-          "ec2:DescribeInstances",
           "ec2:DescribeVolumes"
       ],
       "Resource": "*"
@@ -95,8 +94,6 @@
           "aws:ResourceTag/efs.csi.aws.com/cluster": "true"
         }
       }
-<<<<<<< HEAD
-=======
     },
     {
       "Effect": "Allow",
@@ -113,7 +110,6 @@
           "elasticloadbalancing:DescribeTargetHealth"
       ],
       "Resource": "*"
->>>>>>> aa34eb3e
     }
   ]
 }