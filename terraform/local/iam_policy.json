{
  "Version": "2012-10-17",
  "Statement": [
    {
      "Effect": "Allow",
      "Action": [
        "eks:ListClusters",
        "eks:CreateNodegroup"
      ],
      "Resource": "*"
    },
    {
      "Effect": "Allow",
      "Action": [
        "eks:DescribeCluster",
        "eks:ListNodegroups"
      ],
      "Resource": "${cluster_arn}"
    },
    {
      "Effect": "Allow",
      "Action": [
        "eks:UpdateNodegroupConfig",
<<<<<<< HEAD
        "eks:DescribeNodegroup",
        "eks:DeleteNodegroup"
=======
        "eks:UpdateNodegroupVersion",
        "eks:DescribeNodegroup"
>>>>>>> 1c8fce0d
      ],
      "Resource": "${nodegroup}/*"
    },
    {
      "Effect": "Allow",
      "Action": [
          "autoscaling:UpdateAutoScalingGroup"
      ],
      "Resource": "*",
      "Condition": {
          "StringEquals": { "autoscaling:ResourceTag/eks:cluster-name": "${cluster_name}" }
      }
    },
    {
      "Effect": "Allow",
      "Action": [
          "autoscaling:DescribeAutoScalingGroups"
      ],
      "Resource": "*"
    },
    {
      "Effect": "Allow",
      "Action": [
          "eks:DescribeFargateProfile"
      ],
      "Resource": "*"
    },
    {
      "Effect": "Allow",
      "Action": [
          "cloudformation:ListStacks",
          "cloudformation:DescribeStacks"
      ],
      "Resource": "*"
    },
    {
      "Effect": "Allow",
      "Action": [
<<<<<<< HEAD
          "ec2:DescribeVolumes",
          "ec2:DescribeInstances",
          "ec2:DescribeAvailabilityZones"
=======
        "ec2:DescribeInstances",
        "ec2:DescribeVolumes",
        "ec2:DescribeAvailabilityZones"
>>>>>>> 1c8fce0d
      ],
      "Resource": "*"
    },
    {
      "Effect": "Allow",
      "Action": [
        "elasticfilesystem:DescribeAccessPoints",
        "elasticfilesystem:DescribeFileSystems",
        "elasticfilesystem:DescribeMountTargets"
      ],
      "Resource": "*"
    },
    {
      "Effect": "Allow",
      "Action": [
        "elasticfilesystem:CreateAccessPoint"
      ],
      "Resource": "*",
      "Condition": {
        "StringLike": {
          "aws:RequestTag/efs.csi.aws.com/cluster": "true"
        }
      }
    },
    {
      "Effect": "Allow",
      "Action": "elasticfilesystem:DeleteAccessPoint",
      "Resource": "*",
      "Condition": {
        "StringEquals": {
          "aws:ResourceTag/efs.csi.aws.com/cluster": "true"
        }
      }
    },
    {
      "Effect": "Allow",
      "Action": [
        "aps:QueryMetrics",
        "iam:CreateRole",
        "iam:GetRole",
        "iam:PutRolePolicy",
        "ecr-public:GetAuthorizationToken",
        "sts:GetServiceBearerToken",
        "ec2:DescribeSubnets",
        "ec2:DescribeVpcs",
        "iam:DeleteRolePolicy",
        "iam:DeleteRole",
        "rds:DescribeDBInstances",
        "mq:ListBrokers",
        "mq:DescribeBroker",
        "iam:DetachRolePolicy",
        "iam:PassRole"
      ],
      "Resource": "*"
    },
    {
      "Effect": "Allow",
      "Action": [
          "elasticloadbalancing:DescribeLoadBalancers",
          "elasticloadbalancing:DescribeTargetGroups",
          "elasticloadbalancing:DescribeTargetHealth"
      ],
      "Resource": "*"
    },
    {
      "Effect": "Allow",
      "Action": [
<<<<<<< HEAD
          "iam:ListAttachedRolePolicies"
      ],
      "Resource": "*"
=======
          "ssm:DescribeParameters"
      ],
      "Resource": "*"
    },
    {
      "Effect": "Allow",
      "Action": [
          "ssm:GetParameter"
      ],
      "Resource": "arn:aws:ssm:${region}::parameter/aws/service/eks/optimized-ami/*"
>>>>>>> 1c8fce0d
    }
  ]
}<|MERGE_RESOLUTION|>--- conflicted
+++ resolved
@@ -21,13 +21,9 @@
       "Effect": "Allow",
       "Action": [
         "eks:UpdateNodegroupConfig",
-<<<<<<< HEAD
         "eks:DescribeNodegroup",
         "eks:DeleteNodegroup"
-=======
-        "eks:UpdateNodegroupVersion",
-        "eks:DescribeNodegroup"
->>>>>>> 1c8fce0d
+        "eks:UpdateNodegroupVersion"
       ],
       "Resource": "${nodegroup}/*"
     },
@@ -66,15 +62,9 @@
     {
       "Effect": "Allow",
       "Action": [
-<<<<<<< HEAD
-          "ec2:DescribeVolumes",
-          "ec2:DescribeInstances",
-          "ec2:DescribeAvailabilityZones"
-=======
         "ec2:DescribeInstances",
         "ec2:DescribeVolumes",
         "ec2:DescribeAvailabilityZones"
->>>>>>> 1c8fce0d
       ],
       "Resource": "*"
     },
@@ -142,22 +132,23 @@
     {
       "Effect": "Allow",
       "Action": [
-<<<<<<< HEAD
           "iam:ListAttachedRolePolicies"
-      ],
-      "Resource": "*"
-=======
-          "ssm:DescribeParameters"
       ],
       "Resource": "*"
     },
     {
       "Effect": "Allow",
       "Action": [
-          "ssm:GetParameter"
+        "ssm:DescribeParameters"
+      ],
+      "Resource": "*"
+    },
+    {
+      "Effect": "Allow",
+      "Action": [
+        "ssm:GetParameter"
       ],
       "Resource": "arn:aws:ssm:${region}::parameter/aws/service/eks/optimized-ami/*"
->>>>>>> 1c8fce0d
     }
   ]
 }