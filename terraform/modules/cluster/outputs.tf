output "eks_cluster_id" {
  description = "Amazon EKS Cluster Name"
  value       = module.eks-blueprints.eks_cluster_id
}

output "eks_cluster_arn" {
  description = "Amazon EKS Cluster ARN"
  value       = "arn:${data.aws_partition.current.partition}:eks:${data.aws_region.current.id}:${data.aws_caller_identity.current.account_id}:cluster/${module.eks-blueprints.eks_cluster_id}"
}

output "eks_cluster_nodegroup" {
  description = "Amazon EKS Cluster noode group ARN"
  value       = "arn:${data.aws_partition.current.partition}:eks:${data.aws_region.current.id}:${data.aws_caller_identity.current.account_id}:nodegroup/${module.eks-blueprints.eks_cluster_id}"
}

output "eks_cluster_nodegroup_name" {
  description = "Amazon EKS Cluster node group name"
  value       = module.eks-blueprints.managed_node_groups_id[0]
}

output "eks_cluster_nodegroup_size_min" {
  description = "Amazon EKS Cluster node group min size"
  value       = local.default_mng_min
}

output "eks_cluster_nodegroup_size_max" {
  description = "Amazon EKS Cluster node group max size"
  value       = local.default_mng_max
}

output "eks_cluster_nodegroup_size_desired" {
  description = "Amazon EKS Cluster node group desired size"
  value       = local.default_mng_size
}

output "configure_kubectl" {
  description = "Configure kubectl: make sure you're logged in with the correct AWS profile and run the following command to update your kubeconfig"
  value       = module.eks-blueprints.configure_kubectl
}

output "private_subnet_ids" {
  description = "Private Subnet Ids"
  value       = module.aws_vpc.private_subnets
}

output "public_subnet_ids" {
  description = "Public Subnet Ids"
  value       = module.aws_vpc.public_subnets
}

output "blueprints_addons" {
  value = {
    "descheduler" = {
      helm_release = module.descheduler.helm_release
      link         = "https://github.com/aws-samples/eks-workshop-v2/tree/main/terraform/modules/addons/descheduler"
    }
  }
}

output "cart_dynamodb_table_name" {
  description = "Name of the DynamoDB table created for the cart service"
  value       = aws_dynamodb_table.carts.name
}

output "cart_iam_role" {
  description = "ARN of the IAM role to allow access to DynamoDB for the cart service"
  value       = module.iam_assumable_role_carts.iam_role_arn
}

output "orders_rds_endpoint" {
  description = "Endpoint of the RDS database for the orders service"
  value       = module.orders_rds.cluster_endpoint
}

output "orders_rds_master_username" {
  description = "Master username of the RDS database for the orders service"
  value       = "orders"
}

output "orders_rds_master_password" {
  description = "Master password of the RDS database for the orders service"
  value       = random_string.orders_db_master.result
}

output "orders_rds_database_name" {
  description = "Master username of the RDS database for the orders service"
  value       = module.orders_rds.cluster_database_name
}

output "orders_rds_ingress_sg_id" {
  description = "Endpoint of the RDS database for the orders service"
  value       = aws_security_group.orders_rds_ingress.id
}

output "efsid" {
  description = "EFS file system ID"
  value       = aws_efs_file_system.efsassets.id
}

<<<<<<< HEAD
output "networking_rds_endpoint" {
  description = "Endpoint of the RDS database for the networking module"
  value       = module.networking_rds_postgre.cluster_endpoint
}

output "networking_rds_master_username" {
  description = "Master username of the RDS database for the networking module"
  value       = "eksworkshop"
}

output "networking_rds_master_password" {
  description = "Master password of the RDS database for the networking module"
  value       = random_string.networking_db_master.result
}

output "networking_rds_database_name" {
  description = "Master username of the RDS database for the networking module"
  value       = module.networking_rds_postgre.cluster_database_name
}

output "networking_rds_ingress_sg_id" {
  description = "Security group id of the RDS database for the networking module"
  value       = aws_security_group.networking_rds_ingress.id
=======
output "amp_endpoint" {
  description = "Endpoint of the AMP workspace"
  value       = aws_prometheus_workspace.this.prometheus_endpoint
}

output "adot_iam_role" {
  description = "ARN of the IAM role used by the ADOT collector pod"
  value       = module.iam_assumable_role_adot.iam_role_arn
>>>>>>> 13c7b1de
}<|MERGE_RESOLUTION|>--- conflicted
+++ resolved
@@ -97,7 +97,6 @@
   value       = aws_efs_file_system.efsassets.id
 }
 
-<<<<<<< HEAD
 output "networking_rds_endpoint" {
   description = "Endpoint of the RDS database for the networking module"
   value       = module.networking_rds_postgre.cluster_endpoint
@@ -121,7 +120,7 @@
 output "networking_rds_ingress_sg_id" {
   description = "Security group id of the RDS database for the networking module"
   value       = aws_security_group.networking_rds_ingress.id
-=======
+
 output "amp_endpoint" {
   description = "Endpoint of the AMP workspace"
   value       = aws_prometheus_workspace.this.prometheus_endpoint
@@ -130,5 +129,4 @@
 output "adot_iam_role" {
   description = "ARN of the IAM role used by the ADOT collector pod"
   value       = module.iam_assumable_role_adot.iam_role_arn
->>>>>>> 13c7b1de
 }