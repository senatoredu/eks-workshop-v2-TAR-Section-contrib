--- conflicted
+++ resolved
@@ -39,13 +39,6 @@
       source  = "gavinbunney/kubectl"
       version = ">= 1.7.0"
     }
-<<<<<<< HEAD
-
-
   }
-
-=======
-  }
->>>>>>> 7be7f596
   required_version = "~> 1.3.7"
 }